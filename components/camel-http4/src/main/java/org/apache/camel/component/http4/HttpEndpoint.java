--- conflicted
+++ resolved
@@ -57,16 +57,11 @@
 @ManagedResource(description = "Managed HttpEndpoint")
 public class HttpEndpoint extends HttpCommonEndpoint {
 
-<<<<<<< HEAD
-=======
-    private static final Logger LOG = LoggerFactory.getLogger(HttpEndpoint.class);
-
     @UriParam(label = "security", description = "To configure security using SSLContextParameters."
         + " Important: Only one instance of org.apache.camel.util.jsse.SSLContextParameters is supported per HttpComponent."
         + " If you need to use 2 or more different instances, you need to define a new HttpComponent per instance you need.")
     protected SSLContextParameters sslContextParameters;
 
->>>>>>> 2037535a
     @UriParam(label = "advanced", description = "To use a custom HttpContext instance")
     private HttpContext httpContext;
     @UriParam(label = "advanced", description = "Register a custom configuration strategy for new HttpClient instances"
